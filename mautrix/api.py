--- conflicted
+++ resolved
@@ -20,12 +20,8 @@
 
 from mautrix.errors import make_request_error, MatrixConnectionError, MatrixRequestError
 from mautrix.util.logging import TraceLogger
-<<<<<<< HEAD
 from mautrix.util.opt_prometheus import Counter
-from mautrix import __version__ as mautrix_version
-=======
 from mautrix import __version__ as mautrix_version, __optional_imports__
->>>>>>> 293399ba
 
 if __optional_imports__:
     # Safe to import, but it's not actually needed, so don't force-import the whole types module.
@@ -259,14 +255,9 @@
     async def request(self, method: Method, path: Union[PathBuilder, str],
                       content: Optional[Union[dict, list, bytes, str]] = None,
                       headers: Optional[Dict[str, str]] = None,
-<<<<<<< HEAD
-                      query_params: Optional[Union[Dict[str, str], CIMultiDict[str, str]]] = None,
+                      query_params: Optional[Mapping[str, str]] = None,
                       retry_count: Optional[int] = None,
-                      metrics_method: Optional[str] = "") -> 'JSON':
-=======
-                      query_params: Optional[Mapping[str, str]] = None,
-                      retry_count: Optional[int] = None) -> JSON:
->>>>>>> 293399ba
+                      metrics_method: Optional[str] = "") -> JSON:
         """
         Make a raw Matrix API request.
 
