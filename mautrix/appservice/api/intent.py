# Copyright (c) 2020 Tulir Asokan
#
# This Source Code Form is subject to the terms of the Mozilla Public
# License, v. 2.0. If a copy of the MPL was not distributed with this
# file, You can obtain one at http://mozilla.org/MPL/2.0/.
from __future__ import annotations
<<<<<<< HEAD
from typing import Optional, Dict, Awaitable, List, Tuple, Union, Any
from urllib.parse import quote as urllib_quote

from mautrix.api import Method, Path
from mautrix.types import (EventType, StateEventContent, EventID, ContentURI,
                           EventContent, UserID, RoomID, PresenceState,
                           RoomAvatarStateEventContent, RoomNameStateEventContent,
=======
from typing import Optional, Dict, Awaitable, List, Tuple, Union, Any, Iterable
from urllib.parse import quote as urllib_quote

from mautrix.api import Method, Path, UnstableClientPath
from mautrix.types import (EventType, StateEventContent, EventID, ContentURI, MessageEvent, Member,
                           EventContent, UserID, RoomID, PresenceState, StateEvent, BatchID,
                           RoomAvatarStateEventContent, RoomNameStateEventContent, Membership,
>>>>>>> 2713dbf5
                           RoomTopicStateEventContent, PowerLevelStateEventContent,
                           RoomPinnedEventsStateEventContent, BatchSendResponse)
from mautrix.client import ClientAPI, StoreUpdatingAPI
from mautrix.errors import MForbidden, MBadState, MatrixRequestError, IntentError, MNotFound
from mautrix.util.logging import TraceLogger
from mautrix import __optional_imports__

from .. import api as as_api, state_store as ss

try:
    import magic
except ImportError:
    if __optional_imports__:
        raise
    magic = None


def quote(*args, **kwargs):
    return urllib_quote(*args, **kwargs, safe="")


_bridgebot = object()


ENSURE_REGISTERED_METHODS = (
    # Room methods
    ClientAPI.create_room, ClientAPI.add_room_alias, ClientAPI.remove_room_alias,
    ClientAPI.get_room_alias, ClientAPI.get_joined_rooms, ClientAPI.join_room_by_id,
    ClientAPI.join_room, ClientAPI.set_room_directory_visibility, ClientAPI.forget_room,
    # User data methods
    ClientAPI.search_users, ClientAPI.set_displayname, ClientAPI.set_avatar_url,

    ClientAPI.upload_media,

    ClientAPI.send_receipt, ClientAPI.set_fully_read_marker,
)

ENSURE_JOINED_METHODS = (
    # Room methods
    ClientAPI.invite_user,
    # Event methods
    ClientAPI.get_event, ClientAPI.get_state_event, ClientAPI.get_state,
    ClientAPI.get_joined_members, ClientAPI.get_messages, ClientAPI.send_state_event,
    ClientAPI.send_message_event, ClientAPI.redact,
)


class IntentAPI(StoreUpdatingAPI):
    """
    IntentAPI is a high-level wrapper around the AppServiceAPI that provides many easy-to-use
    functions for accessing the client-server API. It is designed for appservices and will
    automatically handle many things like missing invites using the appservice bot.
    """
    api: as_api.AppServiceAPI
    state_store: ss.ASStateStore
    bot: IntentAPI
    log: TraceLogger

    def __init__(self, mxid: UserID, api: as_api.AppServiceAPI, bot: IntentAPI = None,
                 state_store: ss.ASStateStore = None) -> None:
        super().__init__(mxid=mxid, api=api, state_store=state_store)
        self.bot = bot
        self.log = api.base_log.getChild("intent")

        for method in ENSURE_REGISTERED_METHODS:
            method = getattr(self, method.__name__)

            async def wrapper(*args, __self=self, __method=method, **kwargs):
                await __self.ensure_registered()
                return await __method(*args, **kwargs)

            setattr(self, method.__name__, wrapper)

        for method in ENSURE_JOINED_METHODS:
            method = getattr(self, method.__name__)

            async def wrapper(*args, __self=self, __method=method, **kwargs):
                room_id = kwargs.get("room_id", None)
                if not room_id:
                    room_id = args[0]
                await __self.ensure_joined(room_id)
                return await __method(*args, **kwargs)

            setattr(self, method.__name__, wrapper)

    def user(self, user_id: UserID, token: Optional[str] = None, base_url: Optional[str] = None
             ) -> IntentAPI:
        """
        Get the intent API for a specific user.
        This is just a proxy to :meth:`AppServiceAPI.intent`.

        You should only call this method for the bot user. Calling it with child intent APIs will
        result in a warning log.

        Args:
            user_id: The Matrix ID of the user whose intent API to get.
            token: The access token to use for the Matrix ID.
            base_url: An optional URL to use for API requests.

        Returns:
            The IntentAPI for the given user.
        """
        if not self.bot:
            return self.api.intent(user_id, token, base_url)
        else:
            self.log.warning("Called IntentAPI#user() of child intent object.")
            return self.bot.api.intent(user_id, token, base_url)

    # region User actions

    async def set_presence(self, presence: PresenceState = PresenceState.ONLINE,
                           status: Optional[str] = None, ignore_cache: bool = False):
        """
        Set the online status of the user.

        See also: `API reference <https://matrix.org/docs/spec/client_server/r0.4.0.html#put-matrix-client-r0-presence-userid-status>`__

        Args:
            presence: The online status of the user.
            status: The status message.
            ignore_cache: Whether or not to set presence even if the cache says the presence is
                already set to that value.
        """
        await self.ensure_registered()
        if not ignore_cache and self.state_store.has_presence(self.mxid, status):
            return
        await super().set_presence(presence, status)
        self.state_store.set_presence(self.mxid, status)

    # endregion
    # region Room actions

    async def invite_user(self, room_id: RoomID, user_id: UserID, check_cache: bool = False,
                          extra_content: Optional[Dict[str, Any]] = None) -> None:
        """
        Invite a user to participate in a particular room. They do not start participating in the
        room until they actually join the room.

        Only users currently in the room can invite other users to join that room.

        If the user was invited to the room, the homeserver will add a ``m.room.member`` event to
        the room.

        See also: `API reference <https://matrix.org/docs/spec/client_server/r0.4.0.html#post-matrix-client-r0-rooms-roomid-invite>`__

        Args:
            room_id: The ID of the room to which to invite the user.
            user_id: The fully qualified user ID of the invitee.
            check_cache: Whether or not the function should be a no-op if the state store says the
                user is already invited.
            extra_content: Additional properties for the invite event content.
        """
        try:
            ok_states = (Membership.INVITE, Membership.JOIN)
            do_invite = (not check_cache or (await self.state_store.get_membership(room_id, user_id)
                                             not in ok_states))
            if do_invite:
                await super().invite_user(room_id, user_id, extra_content=extra_content)
                await self.state_store.invited(room_id, user_id)
        except MatrixRequestError as e:
            if e.errcode != "M_FORBIDDEN":
                raise IntentError(f"Failed to invite {user_id} to {room_id}", e)
            if "is already in the room" in e.message:
                await self.state_store.joined(room_id, user_id)

    def set_room_avatar(self, room_id: RoomID, avatar_url: Optional[ContentURI], **kwargs
                        ) -> Awaitable[EventID]:
        return self.send_state_event(room_id, EventType.ROOM_AVATAR,
                                     RoomAvatarStateEventContent(url=avatar_url),
                                     **kwargs)

    def set_room_name(self, room_id: RoomID, name: str, **kwargs) -> Awaitable[EventID]:
        return self.send_state_event(room_id, EventType.ROOM_NAME,
                                     RoomNameStateEventContent(name=name), **kwargs)

    def set_room_topic(self, room_id: RoomID, topic: str, **kwargs) -> Awaitable[EventID]:
        return self.send_state_event(room_id, EventType.ROOM_TOPIC,
                                     RoomTopicStateEventContent(topic=topic), **kwargs)

    async def get_power_levels(self, room_id: RoomID, ignore_cache: bool = False
                               ) -> PowerLevelStateEventContent:
        await self.ensure_joined(room_id)
        if not ignore_cache:
            levels = await self.state_store.get_power_levels(room_id)
            if levels:
                return levels
        try:
            levels = await self.get_state_event(room_id, EventType.ROOM_POWER_LEVELS)
        except MNotFound:
            levels = PowerLevelStateEventContent()
        await self.state_store.set_power_levels(room_id, levels)
        return levels

    async def set_power_levels(self, room_id: RoomID, content: PowerLevelStateEventContent, **kwargs
                               ) -> EventID:
        response = await self.send_state_event(room_id, EventType.ROOM_POWER_LEVELS, content,
                                               **kwargs)
        if response:
            await self.state_store.set_power_levels(room_id, content)
        return response

    async def get_pinned_messages(self, room_id: RoomID) -> List[EventID]:
        await self.ensure_joined(room_id)
        try:
            content = await self.get_state_event(room_id, EventType.ROOM_PINNED_EVENTS)
        except MNotFound:
            return []
        return content["pinned"]

    def set_pinned_messages(self, room_id: RoomID, events: List[EventID], **kwargs
                            ) -> Awaitable[EventID]:
        return self.send_state_event(room_id, EventType.ROOM_PINNED_EVENTS,
                                     RoomPinnedEventsStateEventContent(pinned=events), **kwargs)

    async def pin_message(self, room_id: RoomID, event_id: EventID) -> None:
        events = await self.get_pinned_messages(room_id)
        if event_id not in events:
            events.append(event_id)
            await self.set_pinned_messages(room_id, events)

    async def unpin_message(self, room_id: RoomID, event_id: EventID):
        events = await self.get_pinned_messages(room_id)
        if event_id in events:
            events.remove(event_id)
            await self.set_pinned_messages(room_id, events)

    async def set_join_rule(self, room_id: RoomID, join_rule: str, **kwargs):
        if join_rule not in ("public", "knock", "invite", "private"):
            raise ValueError(f"Invalid join rule \"{join_rule}\"")
        await self.send_state_event(room_id, EventType.ROOM_JOIN_RULES, {
            "join_rule": join_rule,
        }, **kwargs)

    async def get_room_displayname(self, room_id: RoomID, user_id: UserID, ignore_cache=False
                                   ) -> str:
        return (await self.get_room_member_info(room_id, user_id, ignore_cache)).displayname

    async def get_room_avatar_url(self, room_id: RoomID, user_id: UserID, ignore_cache=False
                                  ) -> str:
        return (await self.get_room_member_info(room_id, user_id, ignore_cache)).avatar_url

    async def get_room_member_info(self, room_id: RoomID, user_id: UserID, ignore_cache=False
                                   ) -> Member:
        member = await self.state_store.get_member(room_id, user_id)
        if not member or not member.membership or ignore_cache:
            member = await self.get_state_event(room_id, EventType.ROOM_MEMBER, user_id)
        return member

    async def set_typing(self, room_id: RoomID, is_typing: bool = True, timeout: int = 5000,
                         ignore_cache: bool = False) -> None:
        await self.ensure_joined(room_id)
        if not ignore_cache and is_typing == self.state_store.is_typing(room_id, self.mxid):
            return
        await super().set_typing(room_id, timeout if is_typing else 0)
        self.state_store.set_typing(room_id, self.mxid, is_typing, timeout)

    async def error_and_leave(self, room_id: RoomID, text: Optional[str] = None,
                              html: Optional[str] = None) -> None:
        await self.ensure_joined(room_id)
        await self.send_notice(room_id, text, html=html)
        await self.leave_room(room_id)

    async def send_message_event(self, room_id: RoomID, event_type: EventType,
                                 content: EventContent, **kwargs) -> EventID:
        await self._ensure_has_power_level_for(room_id, event_type)

        if self.api.is_real_user and self.api.real_user_content_key:
            content[self.api.real_user_content_key] = True

        return await super().send_message_event(room_id, event_type, content, **kwargs)

    async def send_state_event(self, room_id: RoomID, event_type: EventType,
                               content: Union[StateEventContent, Dict],
                               state_key: Optional[str] = "", **kwargs) -> EventID:
        await self._ensure_has_power_level_for(room_id, event_type, state_key=state_key)
        return await super().send_state_event(room_id, event_type, content, state_key, **kwargs)

    async def get_room_members(self, room_id: RoomID,
                               allowed_memberships: Tuple[Membership, ...] = (Membership.JOIN,)
                               ) -> List[UserID]:
        if len(allowed_memberships) == 1 and allowed_memberships[0] == Membership.JOIN:
            memberships = await self.get_joined_members(room_id)
            return list(memberships.keys())
        member_events = await self.get_members(room_id)
        return [UserID(evt.state_key) for evt in member_events
                if evt.content.membership in allowed_memberships]

    async def leave_room(self, room_id: RoomID,
                         extra_content: Optional[Dict[str, Any]] = None) -> None:
        if not room_id:
            raise ValueError("Room ID not given")
        await self.ensure_registered()
        try:
            await self.state_store.left(room_id, self.mxid)
            await super().leave_room(room_id)
        except MatrixRequestError as e:
            if "not in room" not in e.message:
                raise

    async def mark_read(self, room_id: RoomID, event_id: EventID) -> None:
        if self.state_store.get_read(room_id, self.mxid) != event_id:
            await self.set_fully_read_marker(room_id, fully_read=event_id, read_receipt=event_id)
            self.state_store.set_read(room_id, self.mxid, event_id)

    async def batch_send(self, room_id: RoomID, prev_event_id: EventID, *,
                         batch_id: Optional[BatchID] = None, events: Iterable[MessageEvent],
                         state_events_at_start: Iterable[StateEvent] = None,
                         ) -> BatchSendResponse:
        """
        Send a batch of historical events into a room. See `MSC2716`_ for more info.

        .. _MSC2716: https://github.com/matrix-org/matrix-doc/pull/2716

        .. versionadded:: v0.12.5

        Args:
            room_id: The room ID to send the events to.
            prev_event_id: The anchor event. The batch will be inserted immediately after this event.
            batch_id: The batch ID for sending a continuation of an earlier batch. If provided,
                      the new batch will be inserted between the prev event and the previous batch.
            events: The events to send.
            state_events_at_start: The state events to send at the start of the batch.
                                   These will be sent as outlier events, which means they won't be
                                   a part of the actual room state.

        Returns:
            All the event IDs generated, plus a batch ID that can be passed back to this method.
        """
        path = UnstableClientPath["org.matrix.msc2716"].rooms[room_id].batch_send
        query = {"prev_event_id": prev_event_id}
        if batch_id:
            query["batch_id"] = batch_id
        resp = await self.api.request(Method.POST, path, query_params=query, content={
            "events": [evt.serialize() for evt in events],
            "state_events_at_start": [evt.serialize() for evt in state_events_at_start],
        })
        return BatchSendResponse.deserialize(resp)

    # endregion
    # region Ensure functions

    async def ensure_joined(self, room_id: RoomID, ignore_cache: bool = False,
                            bot: Optional[IntentAPI] = _bridgebot) -> bool:
        """
        Ensure the user controlled by this intent is joined to the given room.

        If the user is not in the room and the room is invite-only or the user is banned, this will
        first invite and/or unban the user using the bridge bot account.

        Args:
            room_id: The room to join.
            ignore_cache: Should the Matrix state store be checked first?
                If ``False`` and the store says the user is in the room, no requests will be made.
            bot: An optional override account to use as the bridge bot. This is useful if you know
                the bridge bot is not an admin in the room, but some other ghost user is.

        Returns:
            ``False`` if the cache said the user is already in the room,
            ``True`` if the user was successfully added to the room just now.
        """
        if not room_id:
            raise ValueError("Room ID not given")
        if not ignore_cache and await self.state_store.is_joined(room_id, self.mxid):
            return False
        if bot is _bridgebot:
            bot = self.bot
        if bot is self:
            bot = None
        await self.ensure_registered()
        try:
            await self.join_room(room_id, max_retries=0)
            await self.state_store.joined(room_id, self.mxid)
        except MForbidden as e:
            if not bot:
                raise IntentError(f"Failed to join room {room_id} as {self.mxid}") from e
            try:
                await bot.invite_user(room_id, self.mxid)
                await self.join_room(room_id, max_retries=0)
                await self.state_store.joined(room_id, self.mxid)
            except MatrixRequestError as e2:
                raise IntentError(f"Failed to join room {room_id} as {self.mxid}") from e2
        except MBadState as e:
            if not bot:
                raise IntentError(f"Failed to join room {room_id} as {self.mxid}") from e
            try:
                await bot.unban_user(room_id, self.mxid)
                await bot.invite_user(room_id, self.mxid)
                await self.join_room(room_id, max_retries=0)
                await self.state_store.joined(room_id, self.mxid)
            except MatrixRequestError as e2:
                raise IntentError(f"Failed to join room {room_id} as {self.mxid}") from e2
        except MatrixRequestError as e:
            raise IntentError(f"Failed to join room {room_id} as {self.mxid}") from e
        return True

    def _register(self) -> Awaitable[dict]:
        content = {"username": self.localpart, "type": "m.login.application_service",
                   "inhibit_login": True}
        query_params = {"kind": "user"}
        return self.api.request(Method.POST, Path.register, content, query_params=query_params)

    async def ensure_registered(self) -> None:
        """
        Ensure the user controlled by this intent has been registered on the homeserver.

        This will always check the state store first, but the ``M_USER_IN_USE`` error will also be
        silently ignored, so it's fine if the state store isn't accurate. However, if using double
        puppeting, the state store should always return ``True`` for those users.
        """
        if await self.state_store.is_registered(self.mxid):
            return
        try:
            await self._register()
        except MatrixRequestError as e:
            if e.errcode != "M_USER_IN_USE":
                raise IntentError(f"Failed to register {self.mxid}", e)
                # self.log.exception(f"Failed to register {self.mxid}!")
                # return
        await self.state_store.registered(self.mxid)

    async def _ensure_has_power_level_for(self, room_id: RoomID, event_type: EventType,
                                          state_key: str = "") -> None:
        if not room_id:
            raise ValueError("Room ID not given")
        elif not event_type:
            raise ValueError("Event type not given")

        if event_type == EventType.ROOM_MEMBER:
            # TODO: if state_key doesn't equal self.mxid, check invite/kick/ban permissions
            return
        if not await self.state_store.has_power_levels_cached(room_id):
            # TODO add option to not try to fetch power levels from server
            await self.get_power_levels(room_id, ignore_cache=True)
        if not await self.state_store.has_power_level(room_id, self.mxid, event_type):
            # TODO implement something better
            raise IntentError(f"Power level of {self.mxid} is not enough "
                              f"for {event_type} in {room_id}")
            # self.log.warning(
            #     f"Power level of {self.mxid} is not enough for {event_type} in {room_id}")

    # endregion<|MERGE_RESOLUTION|>--- conflicted
+++ resolved
@@ -4,15 +4,6 @@
 # License, v. 2.0. If a copy of the MPL was not distributed with this
 # file, You can obtain one at http://mozilla.org/MPL/2.0/.
 from __future__ import annotations
-<<<<<<< HEAD
-from typing import Optional, Dict, Awaitable, List, Tuple, Union, Any
-from urllib.parse import quote as urllib_quote
-
-from mautrix.api import Method, Path
-from mautrix.types import (EventType, StateEventContent, EventID, ContentURI,
-                           EventContent, UserID, RoomID, PresenceState,
-                           RoomAvatarStateEventContent, RoomNameStateEventContent,
-=======
 from typing import Optional, Dict, Awaitable, List, Tuple, Union, Any, Iterable
 from urllib.parse import quote as urllib_quote
 
@@ -20,7 +11,6 @@
 from mautrix.types import (EventType, StateEventContent, EventID, ContentURI, MessageEvent, Member,
                            EventContent, UserID, RoomID, PresenceState, StateEvent, BatchID,
                            RoomAvatarStateEventContent, RoomNameStateEventContent, Membership,
->>>>>>> 2713dbf5
                            RoomTopicStateEventContent, PowerLevelStateEventContent,
                            RoomPinnedEventsStateEventContent, BatchSendResponse)
 from mautrix.client import ClientAPI, StoreUpdatingAPI
