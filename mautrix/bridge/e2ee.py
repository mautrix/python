# Copyright (c) 2021 Tulir Asokan
#
# This Source Code Form is subject to the terms of the Mozilla Public
# License, v. 2.0. If a copy of the MPL was not distributed with this
# file, You can obtain one at http://mozilla.org/MPL/2.0/.
from typing import Tuple, Union, Optional, Dict, TYPE_CHECKING
import logging
import asyncio

from mautrix.types import (Filter, RoomFilter, EventFilter, RoomEventFilter, StateFilter, EventType,
                           RoomID, Serializable, JSON, MessageEvent, EncryptedEvent, StateEvent,
                           EncryptedMegolmEventContent, RequestedKeyInfo, RoomKeyWithheldCode,
                           LoginType)
from mautrix.appservice import AppService
from mautrix.errors import EncryptionError, SessionNotFound
from mautrix.client import Client, SyncStore
from mautrix.crypto import (OlmMachine, CryptoStore, StateStore, PgCryptoStore,
                            DeviceIdentity, RejectKeyShare, TrustState)
from mautrix.util.logging import TraceLogger

from .crypto_state_store import PgCryptoStateStore

try:
    from mautrix.client.state_store.sqlalchemy import UserProfile
except ImportError:
    UserProfile = None

try:
    from mautrix.util.async_db import Database
except ImportError:
    Database = None

if TYPE_CHECKING:
    from mautrix.util.bridge_state import Bridge


class EncryptionManager:
    loop: asyncio.AbstractEventLoop
    log: TraceLogger = logging.getLogger("mau.bridge.e2ee")

    client: Client
    crypto: OlmMachine
    crypto_store: Union[CryptoStore, SyncStore]
    crypto_db: Optional[Database]
    state_store: StateStore

    bridge: 'Bridge'
    az: AppService
    _id_prefix: str
    _id_suffix: str

    _share_session_events: Dict[RoomID, asyncio.Event]

    def __init__(self, bridge: 'Bridge', homeserver_address: str, user_id_prefix: str,
                 user_id_suffix: str, db_url: str, key_sharing_config: Dict[str, bool] = None
                 ) -> None:
        self.loop = bridge.loop or asyncio.get_event_loop()
        self.bridge = bridge
        self.az = bridge.az
        self.device_name = bridge.name
        self._id_prefix = user_id_prefix
        self._id_suffix = user_id_suffix
        self._share_session_events = {}
        self.key_sharing_config = key_sharing_config or {}
        pickle_key = "mautrix.bridge.e2ee"
<<<<<<< HEAD
        if db_url.startswith("postgres://") or db_url.startswith("postgresql://"):
            if not PgCryptoStore or not PgCryptoStateStore:
                raise RuntimeError("Database URL is set to postgres, but asyncpg is not installed")
            self.crypto_db = Database(url=db_url, upgrade_table=PgCryptoStore.upgrade_table,
                                      log=logging.getLogger("mau.crypto.db"), loop=self.loop)
            self.crypto_store = PgCryptoStore("", pickle_key, self.crypto_db)
            self.state_store = PgCryptoStateStore(self.crypto_db, bridge.get_portal)
        elif db_url.startswith("pickle:///"):
            self.crypto_db = None
            self.crypto_store = PickleCryptoStore("", pickle_key, db_url[len("pickle:///"):])
            self.state_store = SQLCryptoStateStore(bridge.get_portal)
        else:
            raise RuntimeError("Unsupported database scheme")
        default_http_retry_count = bridge.config.get("homeserver.http_retry_count", None)
=======
        self.crypto_db = Database.create(url=db_url, upgrade_table=PgCryptoStore.upgrade_table,
                                         log=logging.getLogger("mau.crypto.db"))
        self.crypto_store = PgCryptoStore("", pickle_key, self.crypto_db)
        self.state_store = PgCryptoStateStore(self.crypto_db, bridge.get_portal)
>>>>>>> 482fe7df
        self.client = Client(base_url=homeserver_address, mxid=self.az.bot_mxid, loop=self.loop,
                             sync_store=self.crypto_store, log=self.log.getChild("client"),
                             default_retry_count=default_http_retry_count)
        self.crypto = OlmMachine(self.client, self.crypto_store, self.state_store)
        self.crypto.allow_key_share = self.allow_key_share

    async def allow_key_share(self, device: DeviceIdentity, request: RequestedKeyInfo) -> bool:
        require_verification = self.key_sharing_config.get("require_verification", True)
        allow = self.key_sharing_config.get("allow", False)
        if not allow:
            self.log.debug(f"Key sharing not enabled, ignoring key request from "
                           f"{device.user_id}/{device.device_id}")
            return False
        elif device.trust == TrustState.BLACKLISTED:
            raise RejectKeyShare(f"Rejecting key request from blacklisted device "
                                 f"{device.user_id}/{device.device_id}",
                                 code=RoomKeyWithheldCode.BLACKLISTED,
                                 reason="You have been blacklisted by this device")
        elif device.trust == TrustState.VERIFIED or not require_verification:
            portal = await self.bridge.get_portal(request.room_id)
            if portal is None:
                raise RejectKeyShare(f"Rejecting key request for {request.session_id} from "
                                     f"{device.user_id}/{device.device_id}: room is not a portal",
                                     code=RoomKeyWithheldCode.UNAVAILABLE,
                                     reason="Requested room is not a portal")
            user = await self.bridge.get_user(device.user_id)
            if not await user.is_in_portal(portal):
                raise RejectKeyShare(f"Rejecting key request for {request.session_id} from "
                                     f"{device.user_id}/{device.device_id}: user is not in portal",
                                     code=RoomKeyWithheldCode.UNAUTHORIZED,
                                     reason="You're not in that portal")
            self.log.debug(f"Accepting key request for {request.session_id} from "
                           f"{device.user_id}/{device.device_id}")
            return True
        else:
            raise RejectKeyShare(f"Rejecting key request from unverified device "
                                 f"{device.user_id}/{device.device_id}",
                                 code=RoomKeyWithheldCode.UNVERIFIED,
                                 reason="You have not been verified by this device")

    def _ignore_user(self, user_id: str) -> bool:
        return (user_id.startswith(self._id_prefix) and user_id.endswith(self._id_suffix)
                and user_id != self.az.bot_mxid)

    async def handle_member_event(self, evt: StateEvent) -> None:
        if self._ignore_user(evt.state_key):
            # We don't want to invalidate group sessions because a ghost left or joined
            return
        await self.crypto.handle_member_event(evt)

    async def _share_session_lock(self, room_id: RoomID) -> bool:
        try:
            event = self._share_session_events[room_id]
        except KeyError:
            self._share_session_events[room_id] = asyncio.Event()
            return True
        else:
            await event.wait()
            return False

    async def encrypt(self, room_id: RoomID, event_type: EventType,
                      content: Union[Serializable, JSON]
                      ) -> Tuple[EventType, EncryptedMegolmEventContent]:
        try:
            encrypted = await self.crypto.encrypt_megolm_event(room_id, event_type, content)
        except EncryptionError:
            self.log.debug("Got EncryptionError, sharing group session and trying again")
            if await self._share_session_lock(room_id):
                try:
                    users = await self.az.state_store.get_members_filtered(
                        room_id, self._id_prefix, self._id_suffix, self.az.bot_mxid)
                    await self.crypto.share_group_session(room_id, users)
                finally:
                    self._share_session_events.pop(room_id).set()
            encrypted = await self.crypto.encrypt_megolm_event(room_id, event_type, content)
        return EventType.ROOM_ENCRYPTED, encrypted

    async def decrypt(self, evt: EncryptedEvent, wait_session_timeout: int = 5) -> MessageEvent:
        try:
            decrypted = await self.crypto.decrypt_megolm_event(evt)
        except SessionNotFound as e:
            if not wait_session_timeout:
                raise
            self.log.debug(f"Couldn't find session {e.session_id} trying to decrypt {evt.event_id},"
                           f" waiting {wait_session_timeout} seconds...")
            got_keys = await self.crypto.wait_for_session(evt.room_id, e.sender_key, e.session_id,
                                                          timeout=wait_session_timeout)
            if got_keys:
                self.log.debug(f"Got session {e.session_id} after waiting, trying to decrypt {evt.event_id} again")
                decrypted = await self.crypto.decrypt_megolm_event(evt)
            else:
                raise
        self.log.trace("Decrypted event %s: %s", evt.event_id, decrypted)
        return decrypted

    async def check_server_support(self) -> bool:
        flows = await self.client.get_login_flows()
        return flows.supports_type(LoginType.APPSERVICE)

    async def start(self) -> None:
        self.log.debug("Logging in with bridge bot user")
        if self.crypto_db:
            await self.crypto_db.start()
        await self.crypto_store.open()
        device_id = await self.crypto_store.get_device_id()
        if device_id:
            self.log.debug(f"Found device ID in database: {device_id}")
        # We set the API token to the AS token here to authenticate the appservice login
        # It'll get overridden after the login
        self.client.api.token = self.az.as_token
        await self.client.login(login_type=LoginType.APPSERVICE, device_name=self.device_name,
                                device_id=device_id, store_access_token=True, update_hs_url=False)
        await self.crypto.load()
        if not device_id:
            await self.crypto_store.put_device_id(self.client.device_id)
            self.log.debug(f"Logged in with new device ID {self.client.device_id}")
        _ = self.client.start(self._filter)
        self.log.info("End-to-bridge encryption support is enabled")

    async def stop(self) -> None:
        self.client.stop()
        await self.crypto_store.close()
        if self.crypto_db:
            await self.crypto_db.stop()

    @property
    def _filter(self) -> Filter:
        all_events = EventType.find("*")
        return Filter(
            account_data=EventFilter(types=[all_events]),
            presence=EventFilter(not_types=[all_events]),
            room=RoomFilter(
                include_leave=False,
                state=StateFilter(not_types=[all_events]),
                timeline=RoomEventFilter(not_types=[all_events]),
                account_data=RoomEventFilter(not_types=[all_events]),
                ephemeral=RoomEventFilter(not_types=[all_events]),
            ),
        )<|MERGE_RESOLUTION|>--- conflicted
+++ resolved
@@ -63,27 +63,11 @@
         self._share_session_events = {}
         self.key_sharing_config = key_sharing_config or {}
         pickle_key = "mautrix.bridge.e2ee"
-<<<<<<< HEAD
-        if db_url.startswith("postgres://") or db_url.startswith("postgresql://"):
-            if not PgCryptoStore or not PgCryptoStateStore:
-                raise RuntimeError("Database URL is set to postgres, but asyncpg is not installed")
-            self.crypto_db = Database(url=db_url, upgrade_table=PgCryptoStore.upgrade_table,
-                                      log=logging.getLogger("mau.crypto.db"), loop=self.loop)
-            self.crypto_store = PgCryptoStore("", pickle_key, self.crypto_db)
-            self.state_store = PgCryptoStateStore(self.crypto_db, bridge.get_portal)
-        elif db_url.startswith("pickle:///"):
-            self.crypto_db = None
-            self.crypto_store = PickleCryptoStore("", pickle_key, db_url[len("pickle:///"):])
-            self.state_store = SQLCryptoStateStore(bridge.get_portal)
-        else:
-            raise RuntimeError("Unsupported database scheme")
-        default_http_retry_count = bridge.config.get("homeserver.http_retry_count", None)
-=======
         self.crypto_db = Database.create(url=db_url, upgrade_table=PgCryptoStore.upgrade_table,
                                          log=logging.getLogger("mau.crypto.db"))
         self.crypto_store = PgCryptoStore("", pickle_key, self.crypto_db)
         self.state_store = PgCryptoStateStore(self.crypto_db, bridge.get_portal)
->>>>>>> 482fe7df
+        default_http_retry_count = bridge.config.get("homeserver.http_retry_count", None)
         self.client = Client(base_url=homeserver_address, mxid=self.az.bot_mxid, loop=self.loop,
                              sync_store=self.crypto_store, log=self.log.getChild("client"),
                              default_retry_count=default_http_retry_count)
