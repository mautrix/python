# Copyright (c) 2021 Tulir Asokan
#
# This Source Code Form is subject to the terms of the Mozilla Public
# License, v. 2.0. If a copy of the MPL was not distributed with this
# file, You can obtain one at http://mozilla.org/MPL/2.0/.
from __future__ import annotations
<<<<<<< HEAD
from typing import Optional, Dict, Any, List, Tuple
from collections import defaultdict
=======

from typing import Any
>>>>>>> 4a5d1876
from abc import ABC, abstractmethod
from collections import defaultdict
import asyncio
import logging

from mautrix.appservice import AppService, IntentAPI
from mautrix.errors import MatrixError, MatrixRequestError, MNotFound
from mautrix.types import EncryptionAlgorithm, EventID, EventType, MessageEventContent
from mautrix.types import RoomEncryptionStateEventContent as Encryption
from mautrix.types import RoomID, UserID
from mautrix.util.logging import TraceLogger
from mautrix.util.simple_lock import SimpleLock

from .. import bridge as br


class BasePortal(ABC):
    log: TraceLogger = logging.getLogger("mau.portal")
    _async_get_locks: dict[Any, asyncio.Lock] = defaultdict(lambda: asyncio.Lock())
    az: AppService
    matrix: br.BaseMatrixHandler
    bridge: br.Bridge
    loop: asyncio.AbstractEventLoop
    main_intent: IntentAPI
    mxid: RoomID | None
    name: str | None
    encrypted: bool
    is_direct: bool
    backfill_lock: SimpleLock
    _relay_user: Optional['br.BaseUser']

    @abstractmethod
    async def save(self) -> None:
        pass

    @abstractmethod
    async def handle_matrix_message(
        self, sender: br.BaseUser, message: MessageEventContent, event_id: EventID
    ) -> None:
        pass

<<<<<<< HEAD
    @property
    @abstractmethod
    async def has_relay(self) -> bool:
        pass

    @property
    @abstractmethod
    async def get_relay_user(self) -> Optional['br.BaseUser']:
        pass

    @abstractmethod
    async def set_relay_user(self, user: Optional['br.BaseUser']) -> None:
        pass

    @abstractmethod
    async def get_relay_sender(self, sender: br.BaseUser, evt_identifier: str
                               ) -> Tuple[Optional['br.BaseUser'], bool]:
        pass

    @abstractmethod
    async def apply_msg_format(self, sender: br.BaseUser, content: MessageEventContent) -> None:
        pass

    async def get_displayname(self, user: br.BaseUser) -> str:
        return await self.main_intent.get_room_displayname(self.mxid, user.mxid) or user.mxid

    async def check_dm_encryption(self) -> Optional[bool]:
=======
    async def check_dm_encryption(self) -> bool | None:
>>>>>>> 4a5d1876
        try:
            evt = await self.main_intent.get_state_event(self.mxid, EventType.ROOM_ENCRYPTION)
            self.log.debug("Found existing encryption event in direct portal: %s", evt)
            if evt and evt.algorithm == EncryptionAlgorithm.MEGOLM_V1:
                self.encrypted = True
        except MNotFound:
            pass
        if (
            self.is_direct
            and self.matrix.e2ee
            and (self.bridge.config["bridge.encryption.default"] or self.encrypted)
        ):
            return await self.enable_dm_encryption()
        return None

    async def enable_dm_encryption(self) -> bool:
        self.log.debug("Inviting bridge bot to room for end-to-bridge encryption")
        try:
            await self.main_intent.invite_user(self.mxid, self.az.bot_mxid)
            await self.az.intent.join_room_by_id(self.mxid)
            if not self.encrypted:
                await self.main_intent.send_state_event(
                    self.mxid, EventType.ROOM_ENCRYPTION, Encryption(EncryptionAlgorithm.MEGOLM_V1)
                )
        except Exception:
            self.log.warning(f"Failed to enable end-to-bridge encryption", exc_info=True)
            return False

        self.encrypted = True
        return True

    async def _send_message(
        self,
        intent: IntentAPI,
        content: MessageEventContent,
        event_type: EventType = EventType.ROOM_MESSAGE,
        **kwargs,
    ) -> EventID:
        if self.encrypted and self.matrix.e2ee:
            if intent.api.is_real_user:
                content[intent.api.real_user_content_key] = True
            event_type, content = await self.matrix.e2ee.encrypt(self.mxid, event_type, content)
        return await intent.send_message_event(self.mxid, event_type, content, **kwargs)

    @property
    @abstractmethod
    def bridge_info_state_key(self) -> str:
        pass

    @property
    @abstractmethod
    def bridge_info(self) -> dict[str, Any]:
        pass

    # region Matrix room cleanup

    @abstractmethod
    async def delete(self) -> None:
        pass

    @classmethod
    async def cleanup_room(
        cls,
        intent: IntentAPI,
        room_id: RoomID,
        message: str = "Cleaning room",
        puppets_only: bool = False,
    ) -> None:
        try:
            members = await intent.get_room_members(room_id)
        except MatrixError:
            members = []
        for user_id in members:
            puppet = await cls.bridge.get_puppet(user_id, create=False)
            if user_id != intent.mxid and (not puppets_only or puppet):
                try:
                    if puppet:
                        await puppet.intent.leave_room(room_id)
                    else:
                        await intent.kick_user(room_id, user_id, message)
                except MatrixError:
                    pass
        try:
            await intent.leave_room(room_id)
        except MatrixError:
            cls.log.warning(f"Failed to leave room {room_id} when cleaning up room", exc_info=True)

    async def cleanup_portal(self, message: str, puppets_only: bool = False) -> None:
        await self.cleanup_room(self.main_intent, self.mxid, message, puppets_only)
        await self.delete()

    async def unbridge(self) -> None:
        await self.cleanup_portal("Room unbridged", puppets_only=True)

    async def cleanup_and_delete(self) -> None:
        await self.cleanup_portal("Portal deleted")

    async def get_authenticated_matrix_users(self) -> list[UserID]:
        """
        Get the list of Matrix user IDs who can be bridged. This is used to determine if the portal
        is empty (and should be cleaned up) or not. Bridges should override this to check that the
        users are either logged in or the portal has a relaybot.
        """
        try:
            members = await self.main_intent.get_room_members(self.mxid)
        except MatrixRequestError:
            return []
        return [
            member
            for member in members
            if (not self.bridge.is_bridge_ghost(member) and member != self.az.bot_mxid)
        ]

    # endregion<|MERGE_RESOLUTION|>--- conflicted
+++ resolved
@@ -4,13 +4,8 @@
 # License, v. 2.0. If a copy of the MPL was not distributed with this
 # file, You can obtain one at http://mozilla.org/MPL/2.0/.
 from __future__ import annotations
-<<<<<<< HEAD
-from typing import Optional, Dict, Any, List, Tuple
+from typing import Optional, Any, Tuple
 from collections import defaultdict
-=======
-
-from typing import Any
->>>>>>> 4a5d1876
 from abc import ABC, abstractmethod
 from collections import defaultdict
 import asyncio
@@ -52,7 +47,6 @@
     ) -> None:
         pass
 
-<<<<<<< HEAD
     @property
     @abstractmethod
     async def has_relay(self) -> bool:
@@ -79,10 +73,7 @@
     async def get_displayname(self, user: br.BaseUser) -> str:
         return await self.main_intent.get_room_displayname(self.mxid, user.mxid) or user.mxid
 
-    async def check_dm_encryption(self) -> Optional[bool]:
-=======
     async def check_dm_encryption(self) -> bool | None:
->>>>>>> 4a5d1876
         try:
             evt = await self.main_intent.get_state_event(self.mxid, EventType.ROOM_ENCRYPTION)
             self.log.debug("Found existing encryption event in direct portal: %s", evt)
