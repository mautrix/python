--- conflicted
+++ resolved
@@ -5,11 +5,7 @@
 # file, You can obtain one at http://mozilla.org/MPL/2.0/.
 from __future__ import annotations
 
-<<<<<<< HEAD
 from typing import Any, NamedTuple
-=======
-from typing import Any, Optional, Tuple
->>>>>>> a530cd51
 from abc import ABC, abstractmethod
 from collections import defaultdict
 from string import Template
@@ -72,7 +68,6 @@
         pass
 
     @property
-<<<<<<< HEAD
     def _relay_is_implemented(self) -> bool:
         return hasattr(self, "relay_user_id") and hasattr(self, "_relay_user")
 
@@ -142,30 +137,6 @@
             content["formatted_body"] = Template(tpl).safe_substitute(tpl_args)
         if self.relay_emote_to_text and content.msgtype == MessageType.EMOTE:
             content.msgtype = MessageType.TEXT
-=======
-    @abstractmethod
-    async def has_relay(self) -> bool:
-        pass
-
-    @property
-    @abstractmethod
-    async def get_relay_user(self) -> Optional["br.BaseUser"]:
-        pass
-
-    @abstractmethod
-    async def set_relay_user(self, user: Optional["br.BaseUser"]) -> None:
-        pass
-
-    @abstractmethod
-    async def get_relay_sender(
-        self, sender: br.BaseUser, evt_identifier: str
-    ) -> Tuple[Optional["br.BaseUser"], bool]:
-        pass
-
-    @abstractmethod
-    async def apply_msg_format(self, sender: br.BaseUser, content: MessageEventContent) -> None:
-        pass
->>>>>>> a530cd51
 
     async def get_displayname(self, user: br.BaseUser) -> str:
         return await self.main_intent.get_room_displayname(self.mxid, user.mxid) or user.mxid
