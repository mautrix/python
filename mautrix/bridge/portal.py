# Copyright (c) 2021 Tulir Asokan
#
# This Source Code Form is subject to the terms of the Mozilla Public
# License, v. 2.0. If a copy of the MPL was not distributed with this
# file, You can obtain one at http://mozilla.org/MPL/2.0/.
from __future__ import annotations
from typing import Optional, Dict, Any, List, Tuple
from collections import defaultdict
from abc import ABC, abstractmethod
import asyncio
import logging

from mautrix.appservice import AppService, IntentAPI
from mautrix.types import (RoomID, EventID, MessageEventContent, EventType, EncryptionAlgorithm,
                           RoomEncryptionStateEventContent as Encryption, UserID)
from mautrix.errors import MatrixError, MatrixRequestError, MNotFound
from mautrix.util.logging import TraceLogger
from mautrix.util.simple_lock import SimpleLock

from .. import bridge as br


class BasePortal(ABC):
    log: TraceLogger = logging.getLogger("mau.portal")
    _async_get_locks: Dict[Any, asyncio.Lock] = defaultdict(lambda: asyncio.Lock())
    az: AppService
    matrix: br.BaseMatrixHandler
    bridge: br.Bridge
    loop: asyncio.AbstractEventLoop
    main_intent: IntentAPI
    mxid: Optional[RoomID]
    name: Optional[str]
    encrypted: bool
    is_direct: bool
    backfill_lock: SimpleLock
    _relay_user: Optional['br.BaseUser']

    @abstractmethod
    async def save(self) -> None:
        pass

    @abstractmethod
    async def handle_matrix_message(self, sender: br.BaseUser, message: MessageEventContent,
                                    event_id: EventID) -> None:
        pass

    @property
    @abstractmethod
    async def has_relay(self) -> bool:
        pass

<<<<<<< HEAD
    @abstractmethod
    async def set_relay_user(self, user: Optional['BaseUser']) -> None:
        pass

    @abstractmethod
    async def get_relay_user(self) -> Optional['BaseUser']:
        pass

    @abstractmethod
    async def apply_msg_format(self, sender: 'BaseUser', content: MessageEventContent) -> None:
        pass

    @abstractmethod
    async def get_relay_sender(self, sender: 'BaseUser', evt_identifier: str
                                ) -> Tuple[Optional['BaseUser'], bool]:
        pass

    async def get_displayname(self, user: 'BaseUser') -> str:
=======
    @property
    @abstractmethod
    async def get_relay_user(self) -> Optional['br.BaseUser']:
        pass

    @abstractmethod
    async def set_relay_user(self, user: Optional['br.BaseUser']) -> None:
        pass

    @abstractmethod
    async def get_relay_sender(self, sender: br.BaseUser, evt_identifier: str
                               ) -> Tuple[Optional['br.BaseUser'], bool]:
        pass

    @abstractmethod
    async def apply_msg_format(self, sender: br.BaseUser, content: MessageEventContent) -> None:
        pass

    async def get_displayname(self, user: br.BaseUser) -> str:
>>>>>>> d517d879
        return await self.main_intent.get_room_displayname(self.mxid, user.mxid) or user.mxid

    async def check_dm_encryption(self) -> Optional[bool]:
        try:
            evt = await self.main_intent.get_state_event(self.mxid, EventType.ROOM_ENCRYPTION)
            self.log.debug("Found existing encryption event in direct portal: %s", evt)
            if evt and evt.algorithm == EncryptionAlgorithm.MEGOLM_V1:
                self.encrypted = True
        except MNotFound:
            pass
        if self.is_direct and self.matrix.e2ee and (self.bridge.config["bridge.encryption.default"]
                                                    or self.encrypted):
            return await self.enable_dm_encryption()
        return None

    async def enable_dm_encryption(self) -> bool:
        self.log.debug("Inviting bridge bot to room for end-to-bridge encryption")
        try:
            await self.main_intent.invite_user(self.mxid, self.az.bot_mxid)
            await self.az.intent.join_room_by_id(self.mxid)
            if not self.encrypted:
                await self.main_intent.send_state_event(self.mxid, EventType.ROOM_ENCRYPTION,
                                                        Encryption(EncryptionAlgorithm.MEGOLM_V1))
        except Exception:
            self.log.warning(f"Failed to enable end-to-bridge encryption", exc_info=True)
            return False

        self.encrypted = True
        return True

    async def _send_message(self, intent: IntentAPI, content: MessageEventContent,
                            event_type: EventType = EventType.ROOM_MESSAGE, **kwargs) -> EventID:
        if self.encrypted and self.matrix.e2ee:
            if intent.api.is_real_user:
                content[intent.api.real_user_content_key] = True
            event_type, content = await self.matrix.e2ee.encrypt(self.mxid, event_type, content)
        return await intent.send_message_event(self.mxid, event_type, content, **kwargs)

    @property
    @abstractmethod
    def bridge_info_state_key(self) -> str:
        pass

    @property
    @abstractmethod
    def bridge_info(self) -> Dict[str, Any]:
        pass

    # region Matrix room cleanup

    @abstractmethod
    async def delete(self) -> None:
        pass

    @classmethod
    async def cleanup_room(cls, intent: IntentAPI, room_id: RoomID, message: str = "Cleaning room",
                           puppets_only: bool = False) -> None:
        try:
            members = await intent.get_room_members(room_id)
        except MatrixError:
            members = []
        for user_id in members:
            puppet = await cls.bridge.get_puppet(user_id, create=False)
            if user_id != intent.mxid and (not puppets_only or puppet):
                try:
                    if puppet:
                        await puppet.intent.leave_room(room_id)
                    else:
                        await intent.kick_user(room_id, user_id, message)
                except MatrixError:
                    pass
        try:
            await intent.leave_room(room_id)
        except MatrixError:
            cls.log.warning(f"Failed to leave room {room_id} when cleaning up room", exc_info=True)

    async def cleanup_portal(self, message: str, puppets_only: bool = False) -> None:
        await self.cleanup_room(self.main_intent, self.mxid, message, puppets_only)
        await self.delete()

    async def unbridge(self) -> None:
        await self.cleanup_portal("Room unbridged", puppets_only=True)

    async def cleanup_and_delete(self) -> None:
        await self.cleanup_portal("Portal deleted")

    async def get_authenticated_matrix_users(self) -> List[UserID]:
        """
        Get the list of Matrix user IDs who can be bridged. This is used to determine if the portal
        is empty (and should be cleaned up) or not. Bridges should override this to check that the
        users are either logged in or the portal has a relaybot.
        """
        try:
            members = await self.main_intent.get_room_members(self.mxid)
        except MatrixRequestError:
            return []
        return [member for member in members
                if (not self.bridge.is_bridge_ghost(member)
                    and member != self.az.bot_mxid)]

    # endregion<|MERGE_RESOLUTION|>--- conflicted
+++ resolved
@@ -49,26 +49,6 @@
     async def has_relay(self) -> bool:
         pass
 
-<<<<<<< HEAD
-    @abstractmethod
-    async def set_relay_user(self, user: Optional['BaseUser']) -> None:
-        pass
-
-    @abstractmethod
-    async def get_relay_user(self) -> Optional['BaseUser']:
-        pass
-
-    @abstractmethod
-    async def apply_msg_format(self, sender: 'BaseUser', content: MessageEventContent) -> None:
-        pass
-
-    @abstractmethod
-    async def get_relay_sender(self, sender: 'BaseUser', evt_identifier: str
-                                ) -> Tuple[Optional['BaseUser'], bool]:
-        pass
-
-    async def get_displayname(self, user: 'BaseUser') -> str:
-=======
     @property
     @abstractmethod
     async def get_relay_user(self) -> Optional['br.BaseUser']:
@@ -88,7 +68,6 @@
         pass
 
     async def get_displayname(self, user: br.BaseUser) -> str:
->>>>>>> d517d879
         return await self.main_intent.get_room_displayname(self.mxid, user.mxid) or user.mxid
 
     async def check_dm_encryption(self) -> Optional[bool]:
