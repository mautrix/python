--- conflicted
+++ resolved
@@ -35,9 +35,5 @@
     "SECTION_GENERAL",
     "SECTION_ADMIN",
     "SECTION_AUTH",
-<<<<<<< HEAD
     "SECTION_RELAY",
-=======
-    "SECTION_CONNECTION",
->>>>>>> a530cd51
 ]