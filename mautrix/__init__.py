<<<<<<< HEAD
__version__ = "0.12.3"
=======
__version__ = "0.12.5"
>>>>>>> 2713dbf5
__author__ = "Tulir Asokan <tulir@maunium.net>"
__all__ = ["api", "appservice", "bridge", "client", "crypto", "errors", "util", "types",
           "__optional_imports__"]

from typing import TYPE_CHECKING

__optional_imports__ = TYPE_CHECKING<|MERGE_RESOLUTION|>--- conflicted
+++ resolved
@@ -1,8 +1,4 @@
-<<<<<<< HEAD
-__version__ = "0.12.3"
-=======
 __version__ = "0.12.5"
->>>>>>> 2713dbf5
 __author__ = "Tulir Asokan <tulir@maunium.net>"
 __all__ = ["api", "appservice", "bridge", "client", "crypto", "errors", "util", "types",
            "__optional_imports__"]
